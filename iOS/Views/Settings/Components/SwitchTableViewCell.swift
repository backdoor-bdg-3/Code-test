--- conflicted
+++ resolved
@@ -50,13 +50,7 @@
         accessoryView = switchControl
         
         // Set the accent color to match app theme
-<<<<<<< HEAD
-        // Safely handle optional color from hex
-        let defaultAccentColor = UIColor.systemPink
-        let accentColor = UIColor(hex: "#FF6482") ?? defaultAccentColor
-=======
         let accentColor = UIColor(hex: "#FF6482") ?? .systemPink
->>>>>>> 1d87eaa1
         switchControl.onTintColor = accentColor
     }
     
